--- conflicted
+++ resolved
@@ -14,167 +14,6 @@
 import copy
 import numpy as np
 import matplotlib.pylab as plt
-<<<<<<< HEAD
-import sys
-
-def mcrl_ewma(Game, bn, J, N, alpha, delta, eps, uni=False, pureout=False):
-    """ Use EWMA MC RL to approximate the optimal CPT at bn given G
-
-    :arg Game: The iterated semi-NFG on which to perform the RL
-    :type Game: iterSemiNFG
-    :arg bn: the basename of the node with the CPT to be trained
-    :type bn: str
-    :arg J: The number of runs per training episode. If a schedule is desired,
-       enter a list or np.array with size equal to N.
-    :type J: int, list, or np.array
-    :arg N: The number of training episodes
-    :type N: int
-    :arg alpha: The exponential weight for the moving average. If a schedule is
-       desired, enter a list or np.array with size equal to N
-    :type alpha: int, list or np.array
-    :arg delta: The discount factor
-    :type delta: float
-    :arg eps: The maximum step-size for policy improvements
-    :type eps: float
-    :arg uni: if True, training is initialized with a uniform policy. Default
-       False to allow "seeding" with different policies, e.g. level k-1
-    :type uni: bool
-    :arg pureout: if True, the policy is turned into a pure policy at the end
-       of training by assigning argmax actions prob 1. Default is False
-    :type pureout: bool
-
-    Example::
-
-        import copy
-        GG = copy.deepcopy(G)
-        from pynfg.rlsolutions.mcrl import mcrl_ewma
-        G1, Rseries = mcrl_ewma(GG, 'D1', J=np.floor(linspace(300,100,num=50)),
-                                N=50, alpha=1, delta=0.8, eps=0.4,
-                                pureout=True)
-
-    """
-    G = copy.deepcopy(Game)
-    # initializing training schedules from scalar inputs
-    if isinstance(J, (int)):
-        J = J*np.ones(N)
-    if isinstance(alpha, (int, long, float)):
-        alpha = alpha*np.ones(N)
-    if isinstance(eps, (int, long, float)):
-        eps = eps*np.ones(N)
-    # getting shorter/more descriptive variable names to work with
-    T0 = G.starttime
-    T = G.endtime+1
-    player = G.bn_part[bn][0].player
-    shape = G.bn_part[bn][0].CPT.shape
-    shape_last = shape[-1]
-    if uni:
-        G.bn_part[bn][0].uniformCPT() #starting with a uniform CPT
-    for dn in G.bn_part[bn]: #pointing all CPTs to T0, i.e. single policy
-        dn.CPT = G.bn_part[bn][0].CPT
-    visit = set() #dict of the messages and mapairs visited throughout training
-    R = 0 #average reward with initial value of zero
-    A = 0 #normalizing constant for average reward
-    B = {} #dict associates messages and mapairs with beta exponents
-    D = {} #dict associates messages and mapairs with norm constants for Q,V
-    Q = np.zeros(shape) #Qtable
-    V = np.zeros(shape[:-1]) #Value table
-    Rseries = np.zeros(N) #tracking average reward for plotting convergence
-    np.seterr(invalid='ignore', divide='ignore')
-    for n in xrange(N):
-        sys.stdout.write('\r')
-        sys.stdout.write('Iteration ' + str(n))
-        sys.stdout.flush()
-        indicaten = np.zeros(Q.shape) #indicates visited mapairs
-        visitn = set() #dict of messages and mapairs visited in episode n
-        Rseries[n] = R #adding the most recent ave reward to the data series
-        A *= alpha[n] #rescaling A at start of new episode, see writeup
-        for j in xrange(int(J[n])):
-            visitj = set() #visitj must be cleared at the start of every run
-            for t in xrange(T0,T):
-                #import pdb; pdb.set_trace()
-                #G.bn_part[bn][t-T0].CPT = copy.copy(G.bn_part[bn][0].CPT)
-                G.sample_timesteps(t, t) #sampling the timestep
-                rew = G.reward(player, t) #getting the reward
-                mapair = G.bn_part[bn][t-T0].get_CPTindex()
-                A += 1
-                r = R
-                R = (1/A)*((A-1)*r+rew)
-                xm = set() #used below to keep track of updated messages
-                for values in visitj:
-                    b = B[values] #past values
-                    d = D[values]
-                    q = Q[values]
-                    bb = (b+1) #update equations double letters are time t
-                    dd = d+1
-                    qq = (1/dd)*(d*q+(delta**(bb-1))*(rew))
-                    B[values] = bb #update dictionaries
-                    D[values] = dd
-                    Q[values] = qq
-                    message = values[:-1] #V indexed by message only
-                    if message not in xm: #updating message only once
-                        b = B[message] #past values
-                        d = D[message]
-                        v = V[message]
-                        bb = (b+1) #update equations double letters are time t
-                        dd = d+1
-                        vv = (1/dd)*(d*v+(delta**(bb-1))*(rew))
-                        B[message] = bb #update dictionaries
-                        D[message] = dd
-                        V[message] = vv
-                        xm.add(message) #so that message isn't updated again
-                if mapair not in visitj: #first time in j visiting mapair
-                    message = mapair[:-1]
-                    messtrue = (message not in xm) #for checking message visited
-                    B[mapair] = 1 #whenever mapair not in visitj
-                    if mapair not in visitn and mapair not in visit:
-                        D[mapair] = 1
-                        Q[mapair] = rew
-                        if messtrue:
-                            D[message] = 1
-                            V[message] = rew
-                    elif mapair not in visitn:
-                        D[mapair] = alpha[n]*D[mapair]+1
-                        Q[mapair] = (1/D[mapair])*((D[mapair]-1)*Q[mapair]\
-                                    +(rew))
-                        if messtrue:
-                            D[message] = alpha[n]*D[message]+1
-                            V[message] = (1/D[message])*((D[message]-1)*\
-                                        V[message]+(rew))
-                    else:
-                        D[mapair] += 1
-                        Q[mapair] = (1/D[mapair])*((D[mapair]-1)*Q[mapair]\
-                                    +(rew))
-                        if messtrue:
-                            D[message] += 1
-                            V[message] = (1/D[message])*((D[message]-1)*\
-                                        V[message]+(rew))
-                    if messtrue:
-                        B[message] = 1
-                    visit.add(mapair)#mapair added to visit sets the first time
-                    visitn.add(mapair)
-                    visitj.add(mapair)
-                    indicaten[mapair] = 1 #only visited actions are updated
-        # update CPT with shift towards Qtable argmax actions.
-        shift = Q-V[...,np.newaxis]
-        idx = np.nonzero(shift) #indices of nonzero shifts (avoid divide by 0)
-        # normalizing shifts to be a % of message's biggest shift
-        shiftnorm = np.absolute(shift).max(axis=-1)[...,np.newaxis]
-        # for each mapair shift only eps% of the percent shift
-        updater = eps[n]*indicaten*G.bn_part[bn][0].CPT/shiftnorm
-        # increment the CPT
-        G.bn_part[bn][0].CPT[idx] += updater[idx]*shift[idx]
-        # normalize after the shift
-        CPTsum = G.bn_part[bn][0].CPT.sum(axis=-1)
-        G.bn_part[bn][0].CPT /= CPTsum[...,np.newaxis]
-    if pureout: #if True, output is a pure policy
-        G.bn_part[bn][0].makeCPTpure()
-    for tau in xrange(1, T-T0): #before exit, make CPTs independent in memory
-        G.bn_part[bn][tau].CPT = copy.copy(G.bn_part[bn][0].CPT)
-    plt.plot(Rseries) #plotting Rseries to gauge convergence
-    fig = plt.gcf()
-    plt.show()
-    return G, fig
-=======
 from pynfg.utilities.utilities import iterated_input_dict
 import warnings
 import sys
@@ -435,4 +274,3 @@
                                                       ('N', N), ('delta', delta),
                                                       ('alpha', alpha), ('eps', eps),
                                                       ('pureout', pureout)])
->>>>>>> 01c05661
