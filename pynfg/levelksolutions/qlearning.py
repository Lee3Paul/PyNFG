# -*- coding: utf-8 -*-
"""
Implements Optimistic Q-Learning for policies in pynfg.iterSemiNFG objects

Created on Fri Mar 22 15:32:33 2013

Copyright (C) 2013 James Bono

GNU Affero General Public License

Author: Dongping Xie

"""

from __future__ import division
import numpy as np
import matplotlib.pylab as plt
<<<<<<< HEAD
from pynfg.utilities.utilities import convert_2_pureCPT

def opt_qlearning(G,bn,w,d,N,r_max = 0):
    """Solve for the optimal policy using Optimistic Q-learning

    Optimistic Q-Learning  is an off-policy TD control RL algorithm

    :arg G: The iterated semi-NFG on which to perform the RL
    :type G: iterSemiNFG
    :arg bn: The basename of the node with the CPT to be trained
    :type bn: str
    :arg w: The learning rate parameter
    :type w: float
    :arg d: The discount factor
    :type d: float
    :arg N: The number of training episodes
    :type N: int
    :arg r_max: (Optional) a guess of upperbound of reward in a single time
        step. The default is 0 if no value is specified.
    :type r_max: float
    :returns: The iterated semi-NFG; a plot of the dynamic average reward; the
        q table

    Example::

        G1, rseries, Q1 = opt_qlearning(G,'D1',w=0.1,d=0.95,N=100):

    """
    T0 = G.starttime #get the start time
    T = G.endtime + 1 #get the end time
    player = G.bn_part[bn][T0].player #the player
    shape = G.bn_part[bn][T0].CPT.shape #the shape of CPT
    if d<1:
        Q0 = r_max*((1-d**(T-T0))/(1-d)) #the initial q value
    else:
        Q0 = r_max*(T-T0)
    Q = Q0 * np.ones(shape) #the initial q table
    visit = np.zeros(shape)
    #the number of times each (m,a) pair has been visited.
    r_av = 0 #the dynamic (discounted) average reward
    rseries = [] #a series of average rewards
    for ep in xrange(N):
        print ep
        #convert Q table to CPT
        G.bn_part[bn][T0].CPT = convert_2_pureCPT(Q)
        G.sample_timesteps(T0,T0) #sample the start time step
        malist = G.bn_part[bn][T0].dict2list_vals(valueinput= \
                                                        G.bn_part[bn][T0].value)
        #get the list of (m,a) pair from the iterated semi-NFG
        mapair = G.bn_part[bn][T0].get_CPTindex(malist) #get CPT index
        r = G.reward(player,T0) #get the (discounted) reward
        if ep != 0: #to avoid "divided by 0" error
            r_av_new = r_av + (r-r_av)/((T-1)*ep) #update the dynamic reward
        Qmax = Q[mapair] #get the maximum q value
        for t in xrange(T0+1,T):
            G.bn_part[bn][t].CPT = convert_2_pureCPT(Q) #convert Q table to CPT
            G.sample_timesteps(t,t) #sample the current time step
            if t!= (T-1): #required by Q-learning
                r = d**t*G.reward(player,t) # get the (discounted) reward
                r_av_new = r_av + (r-r_av)/((T-1)*ep+t) #update the reward
            malist_new = G.bn_part[bn][t].dict2list_vals(valueinput= \
                                                        G.bn_part[bn][t].value)
            mapair_new = G.bn_part[bn][t].get_CPTindex(malist_new)
            visit[mapair] = visit[mapair] + 1 #update the number of times
            alpha = (1/(1+visit[mapair]))**w #the learning rate
            Qmax_new = Q[mapair_new] #new maximum q value
            Q[mapair] = Qmax + alpha*(r + d*Qmax_new -Qmax) #update q table
            mapair = mapair_new
            Qmax = Qmax_new
            r_av = r_av_new
        rseries.append(r_av)
    plt.plot(rseries) #plotting rseries to gauge convergence
    fig = plt.gcf()
    plt.show()
    return G, fig
=======
from pynfg.utilities.utilities import convert_2_pureCPT, iterated_input_dict
import copy
import warnings

class QLearning(object):
    """
    Finds the **uncoordinated** best policy using Q-learning.

    :arg Game: The iterated semi-NFG on which to perform the RL
    :type Game: iterSemiNFG
    :arg specs: A nested dictionary contained specifications of the
        game.  See below for details
    :type specs: dict

    The specs dictionary is a triply nested dictionary.  The first
    level of keys is player names.  For each player there is an entry for
    the player's:

    Level : int
        The player's level
    w : float
       The learning rate
    delta : float
        The discount factor

    The rest of the entries are basenames.  The value of
    each basename is a dictionary containing:

    N : int
        The number of training episodes
    r_max : float
        (Optional) a guess of upperbound of reward in a single time
            step. The default is 0 if no value is specified.

    """
    def __init__(self, Game, specs):
        self.Game = copy.deepcopy(Game)
        self.specs = specs
        self.trained_CPTs = {}
        self.figs = {}
        for player in Game.players:
            basenames = set(map(lambda x: x.basename, Game.partition[player]))
            for bn in basenames:
                self.trained_CPTs[player] = {}
                self.trained_CPTs[player][bn] = {}
                self.trained_CPTs[player][bn][0] = self._set_L0_CPT()
                self.figs[bn] = {}
        self.high_level = max(map(lambda x: self.specs[x]['Level'], Game.players))

    def _set_L0_CPT(self):
        """ Sets the level 0 CPT"""
        Game = self.Game
        ps = self.specs
        for player in ps:
            basenames = set(map(lambda x: x.basename, Game.partition[player]))
            for bn in basenames:
                if ps[player][bn]['L0Dist'] == 'uniform':
                    return Game.bn_part[bn][0].uniformCPT(setCPT=False)
                elif ps[player][bn]['L0Dist'] is None:
                    warnings.warn("No entry for L0Dist for player %s,\
                    setting to current CPT" % player)
                    return Game.bn_part[bn][0].CPT
                elif type(ps[player][bn]['L0Dist']) == np.ndarray:
                    return ps[player][bn]['L0Dist']

    def train_node(self, bn, level, setCPT=False):
        """Solve for the optimal policy using Optimistic Q-learning. Optimistic
        Q-Learning  is an off-policy TD control RL algorithm

        :arg bn: The basename of the node with the CPT to be trained
        :type bn: str
        :arg level: The level at which to train the basename
        :type level: int
        """

        print 'Training ' + bn + ' at level '+ str(level)
        Game = copy.deepcopy(self.Game)
        ps = self.specs
        player = Game.bn_part[bn][0].player
        w, d, N, r_max = ps[player]['w'], ps[player]['delta'], ps[player][bn]['N'], \
            ps[player][bn]['r_max']
        #Set other CPTs to level-1.  Works even if CPTs aren't pointers.
        for o_player in Game.players:
            bn_list = list(set(map(lambda x: x.basename, Game.partition[o_player])))
            for base in bn_list:
                if base != bn:
                    for dn in Game.bn_part[base]:
                        try:
                            dn.CPT = \
                                (self.trained_CPTs[o_player][base][level - 1])
                        except KeyError:
                            raise KeyError('Need to train other players at level %s'
                                   % str(level-1))
        T0 = Game.starttime #get the start time
        T = Game.endtime + 1 #get the end time
        shape = Game.bn_part[bn][T0].CPT.shape #the shape of CPT
        if d<1:
            Q0 = r_max*((1-d**(T-T0))/(1-d)) #the initial q value
        else:
            Q0 = r_max*(T-T0)
        Q = Q0 * np.ones(shape) #the initial q table
        visit = np.zeros(shape)
        #the number of times each (m,a) pair has been visited.
        r_av = 0 #the dynamic (discounted) average reward
        rseries = [] #a series of average rewards
        for ep in xrange(N):
            print ep
            #convert Q table to CPT
            Game.bn_part[bn][T0].CPT = convert_2_pureCPT(Q)
            Game.sample_timesteps(T0,T0) #sample the start time step
            malist = Game.bn_part[bn][T0].dict2list_vals(valueinput= \
                                                            Game.bn_part[bn][T0].value)
            #get the list of (m,a) pair from the iterated semi-NFG
            mapair = Game.bn_part[bn][T0].get_CPTindex(malist) #get CPT index
            r = Game.reward(player,T0) #get the (discounted) reward
            if ep != 0: #to avoid "divided by 0" error
                r_av_new = r_av + (r-r_av)/((T-1)*ep) #update the dynamic reward
            Qmax = Q[mapair] #get the maximum q value
            for t in xrange(T0+1,T):
                Game.bn_part[bn][t].CPT = convert_2_pureCPT(Q) #convert Q table to CPT
                Game.sample_timesteps(t,t) #sample the current time step
                if t!= (T-1): #required by Q-learning
                    r = d**t*Game.reward(player,t) # get the (discounted) reward
                    r_av_new = r_av + (r-r_av)/((T-1)*ep+t) #update the reward
                malist_new = Game.bn_part[bn][t].dict2list_vals(valueinput= \
                                                            Game.bn_part[bn][t].value)
                mapair_new = Game.bn_part[bn][t].get_CPTindex(malist_new)
                visit[mapair] = visit[mapair] + 1 #update the number of times
                alpha = (1/(1+visit[mapair]))**w #the learning rate
                Qmax_new = Q[mapair_new] #new maximum q value
                Q[mapair] = Qmax + alpha*(r + d*Qmax_new -Qmax) #update q table
                mapair = mapair_new
                Qmax = Qmax_new
                r_av = r_av_new
            rseries.append(r_av)
        self.trained_CPTs[player][bn][level] = Game.bn_part[bn][0].CPT
        plt.figure()
        plt.plot(rseries, label = str(bn + ' Level ' + str(level)))
        #plotting rseries to gauge convergence
        plt.legend()
        fig = plt.gcf()
        self.figs[bn][str(level)] = fig
        if setCPT:
            map(lambda x: _setallCPTs(self.Game,bn, x, Game.bn_part[bn][0].CPT), np.arange(T0, T))


    def solve_game(self, setCPT=False):
        """Solves the game sfor specified player levels"""
        Game = self.Game
        ps = self.specs
        for level in np.arange(1, self.high_level):
            for player in Game.players:
                basenames = set(map(lambda x: x.basename, Game.partition[player]))
                for controlled in basenames:
                    self.train_node(controlled, level, setCPT=setCPT)
        for player in Game.players:
            basenames = set(map(lambda x: x.basename, Game.partition[player]))
            for controlled in basenames:
                if ps[player]['Level'] == self.high_level:
                    self.train_node(controlled, self.high_level, setCPT=setCPT)


def qlearning_dict(Game, Level, w, N, delta, r_max=0, L0Dist=None):
    """
    Creates the specs shell for a game to be solved using Q learning.

    :arg Game: An iterated SemiNFG
    :type Game: iterSemiNFG

    .. seealso::
        See the Q Learning documentation (above) for details of the  optional arguments
    """
    return iterated_input_dict(Game, [('Level', Level), ('delta', delta),('w', w)],
                                  [('L0Dist', L0Dist), ('N', N),
                                   ('N', N), ('r_max', r_max)])

def _setallCPTs(Game,basename, t, newCPT):
    Game.bn_part[basename][t].CPT = newCPT
>>>>>>> 01c05661
<|MERGE_RESOLUTION|>--- conflicted
+++ resolved
@@ -15,83 +15,6 @@
 from __future__ import division
 import numpy as np
 import matplotlib.pylab as plt
-<<<<<<< HEAD
-from pynfg.utilities.utilities import convert_2_pureCPT
-
-def opt_qlearning(G,bn,w,d,N,r_max = 0):
-    """Solve for the optimal policy using Optimistic Q-learning
-
-    Optimistic Q-Learning  is an off-policy TD control RL algorithm
-
-    :arg G: The iterated semi-NFG on which to perform the RL
-    :type G: iterSemiNFG
-    :arg bn: The basename of the node with the CPT to be trained
-    :type bn: str
-    :arg w: The learning rate parameter
-    :type w: float
-    :arg d: The discount factor
-    :type d: float
-    :arg N: The number of training episodes
-    :type N: int
-    :arg r_max: (Optional) a guess of upperbound of reward in a single time
-        step. The default is 0 if no value is specified.
-    :type r_max: float
-    :returns: The iterated semi-NFG; a plot of the dynamic average reward; the
-        q table
-
-    Example::
-
-        G1, rseries, Q1 = opt_qlearning(G,'D1',w=0.1,d=0.95,N=100):
-
-    """
-    T0 = G.starttime #get the start time
-    T = G.endtime + 1 #get the end time
-    player = G.bn_part[bn][T0].player #the player
-    shape = G.bn_part[bn][T0].CPT.shape #the shape of CPT
-    if d<1:
-        Q0 = r_max*((1-d**(T-T0))/(1-d)) #the initial q value
-    else:
-        Q0 = r_max*(T-T0)
-    Q = Q0 * np.ones(shape) #the initial q table
-    visit = np.zeros(shape)
-    #the number of times each (m,a) pair has been visited.
-    r_av = 0 #the dynamic (discounted) average reward
-    rseries = [] #a series of average rewards
-    for ep in xrange(N):
-        print ep
-        #convert Q table to CPT
-        G.bn_part[bn][T0].CPT = convert_2_pureCPT(Q)
-        G.sample_timesteps(T0,T0) #sample the start time step
-        malist = G.bn_part[bn][T0].dict2list_vals(valueinput= \
-                                                        G.bn_part[bn][T0].value)
-        #get the list of (m,a) pair from the iterated semi-NFG
-        mapair = G.bn_part[bn][T0].get_CPTindex(malist) #get CPT index
-        r = G.reward(player,T0) #get the (discounted) reward
-        if ep != 0: #to avoid "divided by 0" error
-            r_av_new = r_av + (r-r_av)/((T-1)*ep) #update the dynamic reward
-        Qmax = Q[mapair] #get the maximum q value
-        for t in xrange(T0+1,T):
-            G.bn_part[bn][t].CPT = convert_2_pureCPT(Q) #convert Q table to CPT
-            G.sample_timesteps(t,t) #sample the current time step
-            if t!= (T-1): #required by Q-learning
-                r = d**t*G.reward(player,t) # get the (discounted) reward
-                r_av_new = r_av + (r-r_av)/((T-1)*ep+t) #update the reward
-            malist_new = G.bn_part[bn][t].dict2list_vals(valueinput= \
-                                                        G.bn_part[bn][t].value)
-            mapair_new = G.bn_part[bn][t].get_CPTindex(malist_new)
-            visit[mapair] = visit[mapair] + 1 #update the number of times
-            alpha = (1/(1+visit[mapair]))**w #the learning rate
-            Qmax_new = Q[mapair_new] #new maximum q value
-            Q[mapair] = Qmax + alpha*(r + d*Qmax_new -Qmax) #update q table
-            mapair = mapair_new
-            Qmax = Qmax_new
-            r_av = r_av_new
-        rseries.append(r_av)
-    plt.plot(rseries) #plotting rseries to gauge convergence
-    fig = plt.gcf()
-    plt.show()
-    return G, fig
-=======
 from pynfg.utilities.utilities import convert_2_pureCPT, iterated_input_dict
 import copy
 import warnings
@@ -270,4 +193,3 @@
 
 def _setallCPTs(Game,basename, t, newCPT):
     Game.bn_part[basename][t].CPT = newCPT
->>>>>>> 01c05661
