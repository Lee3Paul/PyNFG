# -*- coding: utf-8 -*-
"""
A Stackelberg-style example of a standard SemiNFG:
Market demand is determined by a root node. Firm 1 observes market demand and
chooses a quantity, Q1. Firm 2 observes Q1 and chooses a quantity, Q2. Firm 2
does not observe market demand. Q1 and Q2 are combined wih market demand to
determine prices. Prices and quantities then determine profits.

Note: It is better to run this script line by line or customize your own run
script from the pieces contained herein rather than running the entire file. The
reason is that the PGT algorithms will take a long time with a large number of
sample (S).

Created on Mon Feb 25 17:58:20 2013

Copyright (C) 2013 James Bono (jwbono@gmail.com)

GNU Affero General Public License

"""
from __future__ import division

import numpy as np
from pynfg import DecisionNode, ChanceNode, DeterNode
from pynfg import SemiNFG
import matplotlib.pyplot as plt
import time
import copy

###########################################
##PARAMETERS AND FUNCTIONS
###########################################
actions = range(6) #list of actions for each firm (quantities)
markets = [(20,2), (10,1), (5,1/2)] #three inv. demand functions (int.,slope)
c1 = 2 #cost per unit output for each player
c2 = 2
#inverse demand function for demand node below
def demand(q1, q2, m):
    Q = q1+q2
    a = m[0]
    b = m[1]
    price = a-b*Q
    return price

###########################################
##MARKET Conditions ChanceNode
###########################################
MCPT = np.ones(len(markets))/len(markets) #CPT for demand function at Market node
Mparents = [] #no parents for market demand because it is a root node
Mspace = markets #the space of the market node
Mip = (MCPT, Mparents, Mspace) #CPT input tuple
M = ChanceNode('M', CPTip=Mip, description='determine market conditions')

###########################################
##ONE DecisionNode FOR EACH PLAYER
###########################################
#note that 1 observes M but not Q2
Q1 = DecisionNode('Q1', '1', actions, [M], 'Stackelberg leader q')
#note that 2 observes Q1 but not M
Q2 = DecisionNode('Q2', '2', actions, [Q1], 'Stackelberg follower q')

###########################################
##DEMAND DeterNode
###########################################
Dfunc = demand #the deterministic function for the Demand DeterNode
Dparams =  {'q1': Q1, 'q2': Q2, 'm': M} #parameter input for Demand DeterNode
Dcont = True
D = DeterNode('D', Dfunc, Dparams, Dcont, description='inv market demand')

###########################################
##UTILITY FUNCTIONS
###########################################
def util1(Q1,D):
    #PLAYER 1's utility function (profits)
    profit = Q1*D-c1*Q1
    return profit

def util2(Q2,D):
    #PLAYER 2's utility function (profits)
    profit = Q2*D-c2*Q2
    return profit

###########################################
##INITIALIZING the SemiNFG
###########################################
u_funcs = {'1': util1, '2': util2} #setting the utility dictionary
nodeset = set([M,Q1,Q2,D]) #creating the set of nodes to initialize the net
G = SemiNFG(nodeset, u_funcs) #initializing the ne

G.draw_graph() #visualizing the network

###########################################
##MANIPULATING CPTs
###########################################
#Giving 1 a pure random CPT
G.node_dict['Q1'].randomCPT(mixed=False)
#Giving 2 a uniform mixed CPT
G.node_dict['Q2'].uniformCPT()
#Perturbing 1's CPT with noise=0.5
G.node_dict['Q1'].perturbCPT(0.5, mixed=False)

###########################################
##SAMPLING
###########################################
#Sample the entire Bayesian Network
G.sample()
#sample entire net and return a dict of sampled values for nodes named M and Q2
valuedict = G.sample(nodenames=['M', 'Q2'])
#sample Q1 and all of its descendants
valuedict = G.sample(start=['Q1'])

###########################################
##GETTING VALUES
###########################################
valuedict = G.get_values(nodenames=['Q1', 'D'])

<<<<<<< HEAD
###########################################
##PGT INTELLIGENCE ESTIMATION
###########################################
#Defining a welfare function on G
def welfare(G):
    G.sample()
    w = G.utility('1')+G.utility('2')
    return w

#Defining a PGT posterior on iq profiles (dict)
def density(iqdict):
    x = iqdict.values()
    y = np.power(x,2)
    z = np.product(y)
    return z

GG = copy.deepcopy(G)
S = 20 #number of samples
X = 10 #number of samples of utility of G in calculating iq
M = 20 #number of alternative strategies sampled in calculating iq
noise = .2 #noise in the perturbations of G for MH or MC sampling
innoise = noise #satisficing distribution noise for iq calculations
burn = 10 #number of draws to burn for MH

from pynfg.pgtsolutions.intelligence.coordinated import *

tipoff = time.time() #starting a timer
#Importance Samping estimation of PGT posterior
intelMC, funcoutMC, weightMC = coordinated_MC(GG, S, noise, X, M, \
                                              innoise=.2, \
                                              delta=1, \
                                              integrand=welfare, \
                                              mix=False, \
                                              satisfice=GG)
halftime = time.time()
print halftime-tipoff
#Metropolis-Hastings estimation of PGT posterior
intelMH, funcoutMH, densMH = coordinated_MH(GG, S, density, noise, X, M,\
                                            innoise=.2, \
                                            delta=1, \
                                            integrand=welfare, \
                                            mix=False, \
                                            satisfice=GG)
buzzer = time.time()
#Printing elapsed times
T = halftime-tipoff
print 'MC took:', T,  'sec., ', T/60, 'min., or', T/3600, 'hr.'
T = buzzer-halftime
print 'MH took:', T,  'sec., ', T/60, 'min., or', T/3600, 'hr.'

###########################################
##PLOTTING PGT RESULTS
###########################################
#selecting output into appropriate lists
MCiqQ1 = [intelMC[s]['1'] for s in xrange(1,S+1)]
MHiqQ1 = [intelMH[s]['1'] for s in xrange(1,S+1)]
#creating the importance sampling weights from MC
MCweight = [density(intelMC[s])/np.prod(weightMC[s].values()) for s in \
            xrange(1,S+1)]
#the PGT distribution over intelligence values for player 1
plt.figure()
plt.hist(MCiqQ1, normed=True, weights=MCweight, alpha=0.5)
plt.hist(MHiqQ1[burn::], normed=True, alpha=0.5)
#the PGT distribution over welfare values
plt.figure()
plt.hist(funcoutMC.values(), normed=True, weights=MCweight, alpha=0.5)
plt.hist(funcoutMH.values()[burn::], normed=True, alpha=0.5)
=======
############################################
###PGT INTELLIGENCE ESTIMATION
############################################
##Defining a welfare function on G
#def welfare(G):
#    G.sample()
#    w = G.utility('1')+G.utility('2')
#    return w
#    
##Defining a PGT posterior on iq profiles (dict)    
#def density(iqdict):
#    x = iqdict.values()
#    y = np.power(x,2)
#    z = np.product(y)
#    return z
#
#GG = copy.deepcopy(G)
#S = 50 #number of samples
#X = 10 #number of samples of utility of G in calculating iq
#M = 20 #number of alternative strategies sampled in calculating iq
#noise = .2 #noise in the perturbations of G for MH or MC sampling
#innoise = noise #satisficing distribution noise for iq calculations
#burn = 100 #number of draws to burn for MH
#
#from pynfg.pgtsolutions.intelligence.coordinated import *
#
#tipoff = time.time() #starting a timer
##Importance Samping estimation of PGT posterior
#intelMC, funcoutMC, weightMC = coordinated_MC(GG, S, noise, X, M, \
#                                              innoise=.2, \
#                                              delta=1, \
#                                              integrand=welfare, \
#                                              mix=False, \
#                                              satisfice=GG)
#halftime = time.time()
#print halftime-tipoff
##Metropolis-Hastings estimation of PGT posterior
#intelMH, funcoutMH, densMH = coordinated_MH(GG, S, density, noise, X, M,\
#                                            innoise=.2, \
#                                            delta=1, \
#                                            integrand=welfare, \
#                                            mix=False, \
#                                            satisfice=GG)
#buzzer = time.time()
##Printing elapsed times
#T = halftime-tipoff
#print 'MC took:', T,  'sec., ', T/60, 'min., or', T/3600, 'hr.'
#T = buzzer-halftime
#print 'MH took:', T,  'sec., ', T/60, 'min., or', T/3600, 'hr.'
#
############################################
###PLOTTING PGT RESULTS
############################################
##selecting output into appropriate lists
#MCiqQ1 = [intelMC[s]['1'] for s in xrange(1,S+1)] 
#MHiqQ1 = [intelMH[s]['1'] for s in xrange(1,S+1)]
##creating the importance sampling weights from MC
#MCweight = [density(intelMC[s])/np.prod(weightMC[s].values()) for s in \
#            xrange(1,S+1)] 
##the PGT distribution over intelligence values for player 1
#plt.figure()
#plt.hist(MCiqQ1, normed=True, weights=MCweight, alpha=0.5)
#plt.hist(MHiqQ1[burn::], normed=True, alpha=0.5)
##the PGT distribution over welfare values
#plt.figure()
#plt.hist(funcoutMC.values(), normed=True, weights=MCweight, alpha=0.5)
#plt.hist(funcoutMH.values()[burn::], normed=True, alpha=0.5)
>>>>>>> 04bf6b42
<|MERGE_RESOLUTION|>--- conflicted
+++ resolved
@@ -114,7 +114,7 @@
 ###########################################
 valuedict = G.get_values(nodenames=['Q1', 'D'])
 
-<<<<<<< HEAD
+
 ###########################################
 ##PGT INTELLIGENCE ESTIMATION
 ###########################################
@@ -181,73 +181,4 @@
 #the PGT distribution over welfare values
 plt.figure()
 plt.hist(funcoutMC.values(), normed=True, weights=MCweight, alpha=0.5)
-plt.hist(funcoutMH.values()[burn::], normed=True, alpha=0.5)
-=======
-############################################
-###PGT INTELLIGENCE ESTIMATION
-############################################
-##Defining a welfare function on G
-#def welfare(G):
-#    G.sample()
-#    w = G.utility('1')+G.utility('2')
-#    return w
-#    
-##Defining a PGT posterior on iq profiles (dict)    
-#def density(iqdict):
-#    x = iqdict.values()
-#    y = np.power(x,2)
-#    z = np.product(y)
-#    return z
-#
-#GG = copy.deepcopy(G)
-#S = 50 #number of samples
-#X = 10 #number of samples of utility of G in calculating iq
-#M = 20 #number of alternative strategies sampled in calculating iq
-#noise = .2 #noise in the perturbations of G for MH or MC sampling
-#innoise = noise #satisficing distribution noise for iq calculations
-#burn = 100 #number of draws to burn for MH
-#
-#from pynfg.pgtsolutions.intelligence.coordinated import *
-#
-#tipoff = time.time() #starting a timer
-##Importance Samping estimation of PGT posterior
-#intelMC, funcoutMC, weightMC = coordinated_MC(GG, S, noise, X, M, \
-#                                              innoise=.2, \
-#                                              delta=1, \
-#                                              integrand=welfare, \
-#                                              mix=False, \
-#                                              satisfice=GG)
-#halftime = time.time()
-#print halftime-tipoff
-##Metropolis-Hastings estimation of PGT posterior
-#intelMH, funcoutMH, densMH = coordinated_MH(GG, S, density, noise, X, M,\
-#                                            innoise=.2, \
-#                                            delta=1, \
-#                                            integrand=welfare, \
-#                                            mix=False, \
-#                                            satisfice=GG)
-#buzzer = time.time()
-##Printing elapsed times
-#T = halftime-tipoff
-#print 'MC took:', T,  'sec., ', T/60, 'min., or', T/3600, 'hr.'
-#T = buzzer-halftime
-#print 'MH took:', T,  'sec., ', T/60, 'min., or', T/3600, 'hr.'
-#
-############################################
-###PLOTTING PGT RESULTS
-############################################
-##selecting output into appropriate lists
-#MCiqQ1 = [intelMC[s]['1'] for s in xrange(1,S+1)] 
-#MHiqQ1 = [intelMH[s]['1'] for s in xrange(1,S+1)]
-##creating the importance sampling weights from MC
-#MCweight = [density(intelMC[s])/np.prod(weightMC[s].values()) for s in \
-#            xrange(1,S+1)] 
-##the PGT distribution over intelligence values for player 1
-#plt.figure()
-#plt.hist(MCiqQ1, normed=True, weights=MCweight, alpha=0.5)
-#plt.hist(MHiqQ1[burn::], normed=True, alpha=0.5)
-##the PGT distribution over welfare values
-#plt.figure()
-#plt.hist(funcoutMC.values(), normed=True, weights=MCweight, alpha=0.5)
-#plt.hist(funcoutMH.values()[burn::], normed=True, alpha=0.5)
->>>>>>> 04bf6b42
+plt.hist(funcoutMH.values()[burn::], normed=True, alpha=0.5)